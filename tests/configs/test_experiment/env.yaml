<<<<<<< HEAD
workspace: C:\Users\roymi\AppData\Local\Temp\pytest-of-roymi\pytest-795\test_epoch_metrics0\test_outputs
=======
workspace: C:\Users\roymi\AppData\Local\Temp\pytest-of-roymi\pytest-708\test_epoch_metrics0\test_outputs
>>>>>>> ba93acd7
verbose: false
debug: false
trackers:
- type: LogTracker
  verbose: false
- type: DBTracker
  name: experiment.db
  verbose: false<|MERGE_RESOLUTION|>--- conflicted
+++ resolved
@@ -1,13 +1,9 @@
-<<<<<<< HEAD
 workspace: C:\Users\roymi\AppData\Local\Temp\pytest-of-roymi\pytest-795\test_epoch_metrics0\test_outputs
-=======
-workspace: C:\Users\roymi\AppData\Local\Temp\pytest-of-roymi\pytest-708\test_epoch_metrics0\test_outputs
->>>>>>> ba93acd7
 verbose: false
 debug: false
 trackers:
-- type: LogTracker
-  verbose: false
-- type: DBTracker
-  name: experiment.db
-  verbose: false+  - type: LogTracker
+    verbose: false
+  - type: DBTracker
+    name: experiment.db
+    verbose: false