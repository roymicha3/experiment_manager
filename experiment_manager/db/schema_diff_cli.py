--- conflicted
+++ resolved
@@ -23,10 +23,7 @@
         host: MySQL host (ignored for SQLite)
         user: MySQL username (ignored for SQLite)
         password: MySQL password (ignored for SQLite)
-<<<<<<< HEAD
         port: MySQL port (ignored for SQLite, not supported by DatabaseManager)
-=======
->>>>>>> c058021c
         
     Returns:
         DatabaseManager: Configured database manager
@@ -43,6 +40,7 @@
             use_sqlite=False,
             host=host,
             user=user,
+            password=password
             password=password
         )
 
